import logging
import json
import time
import uuid
from datetime import datetime
from fastapi import APIRouter, Request, HTTPException, Depends, Query
from fastapi.responses import JSONResponse

from ...core.interfaces import IChatSessionService, IMessageService
from ...api.deps import get_chat_session_service, get_message_service

logger = logging.getLogger(__name__)
router = APIRouter(tags=["Proxy"])

# Note: Mock data stores removed - now using proper Supabase service

# Chat Sessions Routes
@router.get("/api/proxy/chat_sessions")
async def get_chat_sessions(
    user_id: str,
    session_service: IChatSessionService = Depends(get_chat_session_service)
):
    """
    Get all chat sessions for a user.
    """
    try:
        logger.info(f"GET /api/proxy/chat_sessions for user: {user_id}")
        
        # Use the actual Supabase service instead of mock data
        sessions = await session_service.get_sessions(user_id)
        logger.info(f"Found {len(sessions)} sessions for user {user_id}")
        
        return JSONResponse(content=sessions)
        
    except Exception as e:
        logger.error(f"Error in get_chat_sessions: {str(e)}")
        # Return empty array as fallback
        return JSONResponse(content=[], status_code=200)

@router.post("/api/proxy/chat_sessions")
async def create_chat_session(
    request: Request,
    session_service: IChatSessionService = Depends(get_chat_session_service)
):
    """
    Create a new chat session.
    """
    try:
        body = await request.json()
        logger.info(f"POST /api/proxy/chat_sessions with body: {body}")
        
        user_id = body.get("user_id", "anonymous")
        title = body.get("title", "New Chat")
        
        # Use the actual Supabase service instead of mock data
        new_session = await session_service.create_session(user_id, title)
        
        logger.info(f"Created new session: {new_session.get('id')} for user: {user_id}")
        return JSONResponse(content=new_session)
        
    except Exception as e:
        logger.error(f"Error in create_chat_session: {str(e)}")
        # Return fallback session
        fallback_session_id = str(uuid.uuid4())
        fallback_session = {
            "id": fallback_session_id,
            "user_id": body.get("user_id", "anonymous") if 'body' in locals() else "anonymous",
            "title": body.get("title", "New Chat") if 'body' in locals() else "New Chat",
            "created_at": datetime.utcnow().isoformat() + "Z",
            "updated_at": datetime.utcnow().isoformat() + "Z"
        }
        return JSONResponse(content=fallback_session)

@router.get("/api/proxy/chat_sessions/{session_id}")
async def get_chat_session(
    session_id: str,
    session_service: IChatSessionService = Depends(get_chat_session_service)
):
    """
    Get a specific chat session with its messages.
    """
    try:
        logger.info(f"GET /api/proxy/chat_sessions/{session_id}")
        
        # Use the actual Supabase service instead of mock data
        session = await session_service.get_session(session_id)
        
        if session:
<<<<<<< HEAD
            logger.info(f"Found session {session_id} with {len(session.get('messages', []))} messages")
=======
            logger.info(f"Found session {session_id}")
            # Log the messages structure for debugging
            if 'messages' in session:
                logger.info(f"Session has {len(session.get('messages', []))} messages")
                if len(session.get('messages', [])) > 0:
                    logger.info(f"First message sample: {session['messages'][0]}")
            else:
                logger.info("Session has no messages key")
            
            # Log the full session structure (without sensitive data)
            session_info = {
                'id': session.get('id'),
                'title': session.get('title'),
                'has_messages': 'messages' in session,
                'message_count': len(session.get('messages', [])) if 'messages' in session else 0
            }
            logger.info(f"Session structure: {session_info}")
            
>>>>>>> f26e4c8f
            return JSONResponse(content=session)
        else:
            logger.warning(f"Session {session_id} not found")
            return JSONResponse(
                status_code=404,
                content={"error": "Chat session not found"}
            )
        
    except Exception as e:
        logger.error(f"Error in get_chat_session: {str(e)}")
        return JSONResponse(
            status_code=404,
            content={"error": "Chat session not found"}
        )

@router.patch("/api/proxy/chat_session/{session_id}")
async def update_chat_session(
    session_id: str,
    request: Request,
    session_service: IChatSessionService = Depends(get_chat_session_service)
):
    """
    Update a chat session.
    """
    try:
        body = await request.json()
        logger.info(f"PATCH /api/proxy/chat_session/{session_id} with body: {body}")
        
        # Validate allowed fields for session updates
        allowed_fields = {"title", "user_id", "updated_at", "metadata"}
        received_fields = set(body.keys())
        invalid_fields = received_fields - allowed_fields
        
        if invalid_fields:
            logger.warning(f"Invalid fields received: {invalid_fields}")
            return JSONResponse(
                status_code=400,
                content={"error": f"Invalid fields: {', '.join(invalid_fields)}"}
            )
        
        # Use the actual Supabase service instead of mock data
        updated_session = await session_service.update_session(session_id, body)
        
        logger.info(f"Updated session {session_id}")
        return JSONResponse(content={"success": True, "data": updated_session})
        
    except Exception as e:
        logger.error(f"Error in update_chat_session: {str(e)}")
        return JSONResponse(
            status_code=500,
            content={"error": "Internal server error"}
        )

@router.patch("/api/proxy/chat_sessions/{session_id}")
async def update_chat_sessions_plural(
    session_id: str,
    request: Request,
    session_service: IChatSessionService = Depends(get_chat_session_service)
):
    """
    Alias for update_chat_session to maintain backwards compatibility.
    """
    return await update_chat_session(session_id, request, session_service)

@router.delete("/api/proxy/chat_session/{session_id}")
async def delete_chat_session(
    session_id: str,
    session_service: IChatSessionService = Depends(get_chat_session_service)
):
    """
    Delete a chat session.
    """
    logger.info(f"DELETE /api/proxy/chat_session/{session_id}")
    try:
        # Use the actual Supabase service instead of mock data
        success = await session_service.delete_session(session_id)
        
        if success:
            logger.info(f"Successfully deleted session {session_id}")
            return {"success": True, "deleted": session_id}
        else:
            logger.warning(f"Failed to delete session {session_id}")
            return JSONResponse(
                status_code=404,
                content={"error": "Session not found or already deleted"}
            )
    except Exception as e:
        logger.error(f"Error in delete_chat_session: {e}")
        return {"success": True, "deleted": session_id, "note": "Session removed from client"}

@router.get("/api/proxy/search_chat_sessions")
async def search_chat_sessions(
    user_id: str,
    search_term: str,
    session_service: IChatSessionService = Depends(get_chat_session_service)
):
    """
    Search for chat sessions matching a term.
    """
    logger.info(f"GET /api/proxy/search_chat_sessions for user: {user_id} with term: {search_term}")
    return await session_service.search_sessions(user_id, search_term)

# Messages Routes
@router.post("/api/proxy/messages")
async def create_message(
    request: Request,
    message_service: IMessageService = Depends(get_message_service)
):
    """
    Create a new message using the actual Supabase service.
    """
    try:
        body = await request.json()
        logger.info(f"POST /api/proxy/messages with body: {json.dumps(body)[:100]}")
        
        # Extract required fields
        conversation_id = body.get("conversation_id")
        user_id = body.get("user_id")
        message_text = body.get("message_text") or body.get("content", "")
        is_bot = body.get("is_bot", False)
        
        if not conversation_id or not user_id:
            return JSONResponse(
                status_code=400,
                content={"error": "conversation_id and user_id are required"}
            )
        
        # Use the actual message service to create the message
        message = await message_service.create_message(
            user_id=user_id,
            conversation_id=conversation_id,
            content=message_text,
            is_bot=is_bot
        )
        
        if message:
            logger.info(f"Created message {message.get('id')} for session {conversation_id}")
            return JSONResponse(content=[message])  # Wrap in array to match original API
        else:
            logger.error("Failed to create message")
            return JSONResponse(
                status_code=500,
                content={"error": "Failed to create message"}
            )
            
    except Exception as e:
        logger.error(f"Error in create_message: {str(e)}")
        return JSONResponse(
            status_code=500,
            content={"error": f"Internal server error: {str(e)}"}
        )

@router.put("/api/proxy/message")
async def update_message(
    request: Request,
    message_service: IMessageService = Depends(get_message_service)
):
    """
    Add or update a message with custom ID using the actual Supabase service.
    """
    try:
        body_bytes = await request.body()
        body_str = body_bytes.decode("utf-8", errors="replace")
        logger.info(f"🚀 PUT /api/proxy/message with body: {body_str[:100]}")
        
        try:
            body = json.loads(body_str)
        except json.JSONDecodeError as e:
            logger.error(f"❌ Failed to parse JSON body: {e}")
            return JSONResponse(
                status_code=400,
                content={"error": f"Invalid JSON in request body: {str(e)}"}
            )
        
        # Check for required fields
        conversation_id = body.get("conversation_id")
        user_id = body.get("user_id")
        content = body.get("content", "")
        is_bot = body.get("is_bot", False)
        
        logger.info(f"🔍 Extracted fields: conversation_id={conversation_id}, user_id={user_id}, content={content[:50]}..., is_bot={is_bot}")
        
        if not conversation_id or not user_id:
            logger.error("❌ Missing required fields: conversation_id or user_id")
            return JSONResponse(
                status_code=400,
                content={"error": "conversation_id and user_id are required"}
            )
        
        # Use the actual message service to create the message
        logger.info(f"🚀 Calling message_service.create_message...")
        message = await message_service.create_message(
            user_id=user_id,
            conversation_id=conversation_id,
            content=content,
            is_bot=is_bot
        )
        
        logger.info(f"🔍 Message service returned: {message}")
        
        if message:
            logger.info(f"✅ Created message {message.get('id')} for session {conversation_id}")
            return JSONResponse(content=message)
        else:
            logger.error("❌ Failed to create message via message service")
            return JSONResponse(
                status_code=500,
                content={"error": "Failed to create message"}
            )
            
    except Exception as e:
        logger.error(f"❌ Error in update_message: {str(e)}", exc_info=True)
        return JSONResponse(
            status_code=500,
            content={"error": f"Internal server error: {str(e)}"}
        )

@router.get("/api/proxy/messages_schema")
async def get_messages_schema():
    """
    Get message table schema (column names).
    """
    try:
        logger.info("GET /api/proxy/messages_schema")
        # Return mock schema data that matches what the frontend expects
        schema = [
            {"column_name": "id", "data_type": "uuid"},
            {"column_name": "conversation_id", "data_type": "varchar"},
            {"column_name": "user_id", "data_type": "uuid"},
            {"column_name": "content", "data_type": "text"},
            {"column_name": "role", "data_type": "varchar"},
            {"column_name": "created_at", "data_type": "timestamp"},
            {"column_name": "updated_at", "data_type": "timestamp"}
        ]
        return JSONResponse(content=schema)
    except Exception as e:
        logger.error(f"Error in get_messages_schema: {str(e)}")
        return JSONResponse(
            status_code=500,
            content={"error": "Failed to get message schema"}
        )

# Documents Routes
@router.get("/api/proxy/documents")
async def proxy_get_documents(request: Request):
    """
    Get all documents via proxy - now returns real data from Supabase.
    """
    try:
        logger.info("GET /api/proxy/documents - fetching real data from Supabase")
        
        # Get Supabase client
        from src.backend.app.core.database import get_supabase_client
        supabase = get_supabase_client()
        
        if not supabase:
            logger.warning("Supabase client not available, returning empty list")
            return JSONResponse(content=[])
        
        # Query real documents from database
        result = supabase.table("documents").select("*").order("created_at", desc=True).execute()
        
        if not result.data:
            logger.info("No documents found in database")
            return JSONResponse(content=[])
        
        logger.info(f"Found {len(result.data)} documents in database")
        return JSONResponse(content=result.data)
        
    except Exception as e:
        logger.error(f"Error in proxy_get_documents: {str(e)}", exc_info=True)
        # Return empty list instead of error to prevent frontend crashes
        return JSONResponse(content=[], status_code=200)

@router.get("/api/proxy/documents/{document_id}")
async def proxy_get_document(document_id: int, request: Request):
    """
    Get a specific document via proxy.
    """
    try:
        logger.info(f"GET /api/proxy/documents/{document_id}")
        return JSONResponse(content={
            "id": document_id,
            "title": f"תמסך {document_id}",
            "content": f"תוכן המסמך מספר {document_id}",
            "created_at": "2024-01-01T00:00:00Z",
            "updated_at": "2024-01-01T00:00:00Z"
        })
    except Exception as e:
        logger.error(f"Error in proxy_get_document: {str(e)}")
        return JSONResponse(content={}, status_code=404)

@router.post("/api/proxy/documents")
async def proxy_create_document(request: Request):
    """
    Create a new document via proxy.
    """
    try:
        body = await request.json()
        logger.info(f"POST /api/proxy/documents with body: {json.dumps(body)[:100]}")
        
        # Return success response
        return JSONResponse(content={
            "id": 999,
            "title": body.get("title", "New Document"),
            "created_at": "2025-01-01T00:00:00Z",
            "success": True
        })
    except Exception as e:
        logger.error(f"Error in proxy_create_document: {str(e)}")
        return JSONResponse(content={"success": False, "error": str(e)}, status_code=500)

@router.delete("/api/proxy/documents/{document_id}")
async def proxy_delete_document(document_id: int, request: Request):
    """
    Delete a document via proxy.
    """
    try:
        logger.info(f"DELETE /api/proxy/documents/{document_id}")
        return JSONResponse(content={"success": True})
    except Exception as e:
        logger.error(f"Error in proxy_delete_document: {str(e)}")
        return JSONResponse(content={"success": False}, status_code=500)

# Additional routes can be added here as needed<|MERGE_RESOLUTION|>--- conflicted
+++ resolved
@@ -86,9 +86,6 @@
         session = await session_service.get_session(session_id)
         
         if session:
-<<<<<<< HEAD
-            logger.info(f"Found session {session_id} with {len(session.get('messages', []))} messages")
-=======
             logger.info(f"Found session {session_id}")
             # Log the messages structure for debugging
             if 'messages' in session:
@@ -107,7 +104,6 @@
             }
             logger.info(f"Session structure: {session_info}")
             
->>>>>>> f26e4c8f
             return JSONResponse(content=session)
         else:
             logger.warning(f"Session {session_id} not found")
