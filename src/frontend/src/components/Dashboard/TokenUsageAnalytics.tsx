--- conflicted
+++ resolved
@@ -1,4 +1,5 @@
 import React, { useState, useEffect, useCallback } from "react";
+import { useTranslation } from "react-i18next";
 import {
   Coins,
   Activity,
@@ -19,11 +20,7 @@
 
 interface KeyStatus {
   id: number;
-<<<<<<< HEAD
-  status: 'available' | 'blocked' | 'cooldown' | 'error';
-=======
-  status: "available" | "blocked" | "current";
->>>>>>> d9b7f5ec
+  status: 'available' | 'blocked' | 'cooldown' | 'error' | 'current';
   is_current: boolean;
   tokens_today: number;
   requests_today: number;
@@ -55,15 +52,9 @@
   };
 }
 
-<<<<<<< HEAD
 // Memoized component to prevent unnecessary re-renders
 export const TokenUsageAnalytics: React.FC<TokenUsageAnalyticsProps> = React.memo(({ language }) => {
   const { t } = useTranslation();
-=======
-export const TokenUsageAnalytics: React.FC<TokenUsageAnalyticsProps> = ({
-  language,
-}) => {
->>>>>>> d9b7f5ec
   const [keyData, setKeyData] = useState<KeyStatus[]>([]);
   const [managementStatus, setManagementStatus] =
     useState<KeyManagementStatus | null>(null);
@@ -640,4 +631,7 @@
   );
 });
 
+// Display name for debugging
+TokenUsageAnalytics.displayName = 'TokenUsageAnalytics';
+
 export default TokenUsageAnalytics;