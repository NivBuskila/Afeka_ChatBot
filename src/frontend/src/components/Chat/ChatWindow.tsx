import React, { useState, useEffect, useRef } from 'react';
import MessageList from './MessageList';
import ChatInput from './ChatInput';
import { Terminal, History, Settings, LogOut, Calendar, Trash2, ChevronUp, ChevronDown, Pencil, Delete } from 'lucide-react';
import SettingsPanel from './SettingsPanel';
import { useNavigate } from 'react-router-dom';
import { API_CONFIG } from '../../config/constants';
<<<<<<< HEAD
import { useTranslation } from 'react-i18next';
=======
import UserSettings from '../Settings/UserSettings';
>>>>>>> 11097ffa

interface Message {
  id: number;
  type: 'user' | 'bot';
  content: string;
  timestamp: string;
}

interface Conversation {
  id: string;
  title: string;
  date: string;
  preview: string;
}

interface ChatWindowProps {
  onLogout: () => void;
}

// Group conversations by date
const groupConversations = (conversations: Conversation[]) => {
  const today = new Date().toLocaleDateString();
  const yesterday = new Date(Date.now() - 86400000).toLocaleDateString();
  
  return {
    today: conversations.filter(conv => conv.date === today),
    yesterday: conversations.filter(conv => conv.date === yesterday),
    previous: conversations.filter(conv => conv.date !== today && conv.date !== yesterday),
  };
};

const ChatWindow: React.FC<ChatWindowProps> = ({ onLogout }) => {
  const navigate = useNavigate();
  const { i18n } = useTranslation();
  const isRTL = i18n.language === 'he';
  const [messages, setMessages] = useState<Message[]>([]);
  const [input, setInput] = useState('');
  const [isLoading, setIsLoading] = useState(false);
  const [isExpanded, setIsExpanded] = useState(false);
  const [showSettings, setShowSettings] = useState(false);
  const [showHistory, setShowHistory] = useState(false);
  const [theme, setTheme] = useState<'dark' | 'light'>('dark');
  const [hasStarted, setHasStarted] = useState(false);
  const [fontSize, setFontSize] = useState(14);
<<<<<<< HEAD
  const [activeMenu, setActiveMenu] = useState<string | null>(null);
  const actionsMenuRef = useRef<HTMLDivElement>(null);
  const menuPositionRefs = useRef<Map<string, DOMRect>>(new Map());
  const [activeConversation, setActiveConversation] = useState<string | null>(null);
  const [activeButtonRect, setActiveButtonRect] = useState<DOMRect | null>(null);

  // Mock conversation history data (will be replaced with API data later)
  const today = new Date().toLocaleDateString();
  const yesterday = new Date(Date.now() - 86400000).toLocaleDateString();
  const previousDay = new Date(Date.now() - 2 * 86400000).toLocaleDateString();
  
  const [conversations, setConversations] = useState([
    {
      id: '1',
      title: 'שאלות על קורס אלגוריתמים',
      date: today,
      preview: 'שאלתי על חומר הלימוד בקורס אלגוריתמים והתנאים לקבלת תואר'
    },
    {
      id: '2',
      title: 'מידע על רישום לקורסים',
      date: yesterday,
      preview: 'התייעצתי בנוגע לרישום לקורסים והתנאים להרשמה'
    },
    {
      id: '3',
      title: 'שאלות על פרויקט גמר',
      date: previousDay,
      preview: 'ביקשתי מידע על דרישות פרויקט הגמר ומועדי הגשה'
    },
    {
      id: '4',
      title: '300 Million Button Company',
      date: today,
      preview: 'מידע על חברת 300 Million Button'
    },
    {
      id: '5',
      title: 'גניבת צמחים סיבות',
      date: yesterday,
      preview: 'דיון על הסיבות לגניבת צמחים'
    },
    {
      id: '6',
      title: 'המסך שחור בטלוויזיה',
      date: previousDay,
      preview: 'פתרון בעיות במסך שחור בטלוויזיה'
    }
  ]);

  // Group conversations
  const groupedConversations = groupConversations(conversations);
=======
  const [isSettingsOpen, setIsSettingsOpen] = useState(false);
>>>>>>> 11097ffa

  useEffect(() => {
    if (theme === 'dark') {
      document.documentElement.classList.add('dark');
    } else {
      document.documentElement.classList.remove('dark');
    }
  }, [theme]);

  // Automatically expand sidebar when showing history
  useEffect(() => {
    if (showHistory) {
      setIsExpanded(true);
    }
  }, [showHistory]);

  const handleSend = async () => {
    if (!input.trim()) return;

    if (!hasStarted) {
      setHasStarted(true);
      setMessages([
        {
          type: 'bot',
          content: 'Welcome to APEX - AFEKAs Professional Engineering Experience. How can I assist you?',
          id: Date.now() - 1,
          timestamp: new Date().toLocaleTimeString(),
        }
      ]);
    }

    const userMessage: Message = {
      type: 'user',
      content: input,
      id: Date.now(),
      timestamp: new Date().toLocaleTimeString(),
    };

    setMessages((prev) => [...prev, userMessage]);
    setInput('');
    setIsLoading(true);

    try {
      // Call backend API
      const response = await fetch(API_CONFIG.CHAT_ENDPOINT, {
        method: 'POST',
        headers: {
          'Content-Type': 'application/json',
        },
        body: JSON.stringify({ message: userMessage.content }),
        // Add timeout using AbortController
        signal: AbortSignal.timeout(API_CONFIG.DEFAULT_TIMEOUT),
      });

      if (response.ok) {
        const data = await response.json();
        
        const botReply: Message = {
          type: 'bot',
          content: data.result || "Sorry, I couldn't process your request.",
          id: Date.now(),
          timestamp: new Date().toLocaleTimeString(),
        };
        
        setMessages((prev) => [...prev, botReply]);
      } else {
        // Handle error response
        const botReply: Message = {
          type: 'bot',
          content: 'Sorry, I encountered an error while processing your request.',
          id: Date.now(),
          timestamp: new Date().toLocaleTimeString(),
        };
        setMessages((prev) => [...prev, botReply]);
      }
    } catch (error) {
      // Handle network errors
      const botReply: Message = {
        type: 'bot',
        content: 'Sorry, I was unable to connect to the server. Please try again later.',
        id: Date.now(),
        timestamp: new Date().toLocaleTimeString(),
      };
      setMessages((prev) => [...prev, botReply]);
    } finally {
      setIsLoading(false);
    }
  };

  const handleSelectConversation = (id: string) => {
    // Will be implemented with backend integration later
    
    // Mock loading a conversation
    alert(`בעתיד: טעינת שיחה מספר ${id}`);
  };

  const toggleHistory = () => {
    setShowHistory(prev => !prev);
  };

  const handleClearHistory = () => {
    // For demonstration purposes only - in real app this would make an API call
    if (window.confirm(i18n.language === 'he' ? 'האם אתה בטוח שברצונך למחוק את כל היסטוריית השיחות?' : 'Are you sure you want to clear all conversation history?')) {
      setConversations([]);
      setShowHistory(false);
    }
  };

  const handleLogout = () => {
    onLogout();
  };

  const handleRenameConversation = (id: string) => {
    console.log("Rename conversation called with ID:", id);
    const newTitle = window.prompt(
      i18n.language === 'he' 
        ? 'הזן שם חדש לשיחה:' 
        : 'Enter a new name for this conversation:'
    );
    
    if (newTitle?.trim()) {
      console.log("Setting new title:", newTitle);
      setConversations(prev => 
        prev.map(conv => 
          conv.id === id 
            ? { ...conv, title: newTitle.trim() } 
            : conv
        )
      );
    }
  };

  const handleDeleteConversation = (id: string) => {
    console.log("Delete conversation called with ID:", id);
    const shouldDelete = window.confirm(
      i18n.language === 'he' 
        ? 'האם אתה בטוח שברצונך למחוק את השיחה הזו?' 
        : 'Are you sure you want to delete this conversation?'
    );
    
    if (shouldDelete) {
      console.log("Confirmed deletion");
      setConversations(prev => prev.filter(conv => conv.id !== id));
    }
  };

  return (
    <div className="relative h-full w-full bg-gray-50 dark:bg-black text-gray-900 dark:text-white overflow-hidden">
      <div className="relative h-full flex z-10">
        {/* Sidebar */}
        <div
          className={`flex-shrink-0 bg-gray-100 dark:bg-black backdrop-blur-xl transform transition-all duration-300 ${
            isExpanded ? `${showHistory ? 'w-80' : 'w-64'} p-4` : 'w-16 py-4 px-2'
          } border-r border-gray-200 dark:border-gray-800 flex flex-col overflow-hidden z-30`}
          onMouseEnter={() => setIsExpanded(true)}
          onMouseLeave={() => !showHistory && setIsExpanded(false)}
        >
          <div className={`${isExpanded ? 'mb-6 text-center px-4' : 'mb-6 flex justify-center'}`}>
            {isExpanded ? (
              <>
                <div className="text-green-700 dark:text-green-500 font-bold text-3xl tracking-wider mb-1">APEX</div>
                <div className="text-[10px] text-green-700/70 dark:text-green-500/70 tracking-wide">
                  AFEKA Engineering AI
                </div>
              </>
            ) : (
              <div className="text-green-700 dark:text-green-500 font-bold text-lg tracking-wider">APEX</div>
            )}
          </div>

          <div className={`space-y-2 ${isExpanded ? 'px-1' : 'px-0'}`}>
            <button
              onClick={() => {
                setShowHistory(false);
              }}
              className={`w-full flex items-center transition-all ${
                isExpanded 
                  ? 'p-2 gap-3 rounded-lg hover:bg-gray-200 dark:hover:bg-gray-800' 
                  : 'justify-center py-1'
              }`}
            >
              <div className="relative">
                <Terminal className="w-5 h-5 text-green-700 dark:text-green-500" />
              </div>
              {isExpanded && (
                <span className="text-sm text-gray-700 dark:text-gray-200">
                  Chat
                </span>
              )}
            </button>
            
            <button
              onClick={toggleHistory}
              className={`w-full flex items-center transition-all ${
                isExpanded 
                  ? 'p-2 gap-3 rounded-lg hover:bg-gray-200 dark:hover:bg-gray-800' 
                  : 'justify-center py-1'
              } ${showHistory ? 'bg-gray-200 dark:bg-gray-800' : ''}`}
            >
              <div className="relative">
                <History className={`w-5 h-5 ${showHistory ? 'text-green-600 dark:text-green-400' : 'text-green-700 dark:text-green-500'}`} />
              </div>
              {isExpanded && (
                <span className={`text-sm ${showHistory ? 'text-gray-800 dark:text-gray-50 font-medium' : 'text-gray-700 dark:text-gray-200'}`}>
                  History
                </span>
              )}
            </button>
            
            {/* Conversation History Section - moved to appear directly after History button */}
            {showHistory && isExpanded && (
              <div className="mt-1 mb-2 flex-col overflow-hidden">                
                <div className="overflow-y-auto max-h-[50vh] px-1">
                  {conversations.length === 0 ? (
                    <div className="text-center py-4 text-gray-500 dark:text-gray-400 text-xs">
                      {isRTL ? 'אין שיחות קודמות להצגה' : 'No previous conversations to display'}
                    </div>
                  ) : (
                    <div className="pt-1">
                      {/* Today's conversations */}
                      {groupedConversations.today.length > 0 && (
                        <div>
                          <div className="text-xs font-medium text-gray-500 dark:text-gray-400 uppercase py-1.5">
                            {isRTL ? 'היום' : 'Today'}
                          </div>
                          {groupedConversations.today.map(conversation => (
                            <div key={conversation.id} className="relative group">
                              <div className="flex justify-between items-center">
                                <button 
                                  className="w-full text-left py-1.5 px-1 rounded hover:bg-gray-200/50 dark:hover:bg-gray-800/50 transition-colors flex-grow"
                                  onClick={() => handleSelectConversation(conversation.id)}
                                >
                                  <div className="text-sm text-gray-800 dark:text-white font-medium line-clamp-1 pr-7">
                                    {conversation.title}
                                  </div>
                                </button>
                                <div className="flex items-center">
                                  <button
                                    className="p-1 opacity-0 group-hover:opacity-100 transition-opacity"
                                    onClick={() => handleRenameConversation(conversation.id)}
                                    title={isRTL ? 'שנה שם' : 'Rename'}
                                  >
                                    <Pencil className="w-4 h-4 text-gray-500 dark:text-gray-400 hover:text-gray-700 dark:hover:text-gray-300" />
                                  </button>
                                  <button
                                    className="p-1 opacity-0 group-hover:opacity-100 transition-opacity"
                                    onClick={() => handleDeleteConversation(conversation.id)}
                                    title={isRTL ? 'מחק' : 'Delete'}
                                  >
                                    <Delete className="w-4 h-4 text-red-500 hover:text-red-600 dark:text-red-400 dark:hover:text-red-300" />
                                  </button>
                                </div>
                              </div>
                            </div>
                          ))}
                        </div>
                      )}
                      
                      {/* Yesterday's conversations */}
                      {groupedConversations.yesterday.length > 0 && (
                        <div className="mt-1">
                          <div className="text-xs font-medium text-gray-500 dark:text-gray-400 uppercase py-1.5">
                            {isRTL ? 'אתמול' : 'Yesterday'}
                          </div>
                          {groupedConversations.yesterday.map(conversation => (
                            <div key={conversation.id} className="relative group">
                              <div className="flex justify-between items-center">
                                <button 
                                  className="w-full text-left py-1.5 px-1 rounded hover:bg-gray-200/50 dark:hover:bg-gray-800/50 transition-colors flex-grow"
                                  onClick={() => handleSelectConversation(conversation.id)}
                                >
                                  <div className="text-sm text-gray-800 dark:text-white font-medium line-clamp-1 pr-7">
                                    {conversation.title}
                                  </div>
                                </button>
                                <div className="flex items-center">
                                  <button
                                    className="p-1 opacity-0 group-hover:opacity-100 transition-opacity"
                                    onClick={() => handleRenameConversation(conversation.id)}
                                    title={isRTL ? 'שנה שם' : 'Rename'}
                                  >
                                    <Pencil className="w-4 h-4 text-gray-500 dark:text-gray-400 hover:text-gray-700 dark:hover:text-gray-300" />
                                  </button>
                                  <button
                                    className="p-1 opacity-0 group-hover:opacity-100 transition-opacity"
                                    onClick={() => handleDeleteConversation(conversation.id)}
                                    title={isRTL ? 'מחק' : 'Delete'}
                                  >
                                    <Delete className="w-4 h-4 text-red-500 hover:text-red-600 dark:text-red-400 dark:hover:text-red-300" />
                                  </button>
                                </div>
                              </div>
                            </div>
                          ))}
                        </div>
                      )}
                      
                      {/* Previous conversations */}
                      {groupedConversations.previous.length > 0 && (
                        <div className="mt-1">
                          <div className="text-xs font-medium text-gray-500 dark:text-gray-400 uppercase py-1.5">
                            {isRTL ? '7 ימים אחרונים' : 'Previous 7 Days'}
                          </div>
                          {groupedConversations.previous.map(conversation => (
                            <div key={conversation.id} className="relative group">
                              <div className="flex justify-between items-center">
                                <button 
                                  className="w-full text-left py-1.5 px-1 rounded hover:bg-gray-200/50 dark:hover:bg-gray-800/50 transition-colors flex-grow"
                                  onClick={() => handleSelectConversation(conversation.id)}
                                >
                                  <div className="text-sm text-gray-800 dark:text-white font-medium line-clamp-1 pr-7">
                                    {conversation.title}
                                  </div>
                                </button>
                                <div className="flex items-center">
                                  <button
                                    className="p-1 opacity-0 group-hover:opacity-100 transition-opacity"
                                    onClick={() => handleRenameConversation(conversation.id)}
                                    title={isRTL ? 'שנה שם' : 'Rename'}
                                  >
                                    <Pencil className="w-4 h-4 text-gray-500 dark:text-gray-400 hover:text-gray-700 dark:hover:text-gray-300" />
                                  </button>
                                  <button
                                    className="p-1 opacity-0 group-hover:opacity-100 transition-opacity"
                                    onClick={() => handleDeleteConversation(conversation.id)}
                                    title={isRTL ? 'מחק' : 'Delete'}
                                  >
                                    <Delete className="w-4 h-4 text-red-500 hover:text-red-600 dark:text-red-400 dark:hover:text-red-300" />
                                  </button>
                                </div>
                              </div>
                            </div>
                          ))}
                        </div>
                      )}
                    </div>
                  )}
                </div>
              </div>
            )}
            
            <button
              onClick={() => setShowSettings(true)}
              className={`w-full flex items-center transition-all ${
                isExpanded 
                  ? 'p-2 gap-3 rounded-lg hover:bg-gray-200 dark:hover:bg-gray-800' 
                  : 'justify-center py-1'
              }`}
            >
              <div className="relative">
                <Settings className="w-5 h-5 text-green-700 dark:text-green-500" />
              </div>
              {isExpanded && (
                <span className="text-sm text-gray-700 dark:text-gray-200">
                  Settings
                </span>
              )}
            </button>
          </div>

          {/* Logout Button */}
          <div className={`mt-auto ${isExpanded ? 'px-1' : 'px-0'}`}>
            <button
              onClick={handleLogout}
              className={`w-full flex items-center transition-all ${
                isExpanded 
                  ? 'p-2 gap-3 rounded-lg hover:bg-red-100 dark:hover:bg-red-900/20 text-red-600 dark:text-red-400' 
                  : 'justify-center py-1 text-red-600 dark:text-red-400'
              }`}
            >
              <LogOut className="w-5 h-5" />
              {isExpanded && (
                <span className="text-sm">
                  {isRTL ? 'התנתק' : 'Log out'}
                </span>
              )}
            </button>
          </div>
        </div>

        {/* Main Chat Area */}
        <div className="flex-1 flex flex-col bg-gray-50 dark:bg-black">
          <div className="flex-1 overflow-y-auto">
            {!hasStarted ? (
              <div className="h-full flex flex-col items-center justify-center">
                <h1 className="text-4xl font-bold mb-8 text-gray-800 dark:text-white">
                  {isRTL ? 'במה אוכל לעזור?' : 'What can I help with?'}
                </h1>
                <div className="w-full max-w-2xl">
                  <ChatInput
                    input={input}
                    setInput={setInput}
                    onSend={handleSend}
                    isLoading={isLoading}
                    isInitial={true}
                  />
                </div>
              </div>
            ) : (
              <>
                <MessageList messages={messages} fontSize={fontSize} />
                {isLoading && (
                  <div className="p-4 flex items-center gap-2">
                    <div className="flex space-x-1">
                      {[...Array(3)].map((_, i) => (
                        <div
                          key={i}
                          className="w-1.5 h-1.5 bg-green-700 dark:bg-green-500 rounded-full animate-bounce"
                          style={{ animationDelay: `${i * 0.2}s` }}
                        />
                      ))}
                    </div>
                    <span className="text-sm text-green-700 dark:text-green-500">
                      {isRTL ? 'מעבד...' : 'Processing...'}
                    </span>
                  </div>
                )}
              </>
            )}
          </div>

          {hasStarted && (
            <ChatInput
              input={input}
              setInput={setInput}
              onSend={handleSend}
              isLoading={isLoading}
            />
          )}
        </div>
      </div>

      {showSettings && (
        <SettingsPanel
          onClose={() => setShowSettings(false)}
          theme={theme}
          setTheme={setTheme}
        />
      )}

      {isSettingsOpen && (
        <UserSettings onClose={() => setIsSettingsOpen(false)} />
      )}
    </div>
  );
};

export default ChatWindow;<|MERGE_RESOLUTION|>--- conflicted
+++ resolved
@@ -5,11 +5,8 @@
 import SettingsPanel from './SettingsPanel';
 import { useNavigate } from 'react-router-dom';
 import { API_CONFIG } from '../../config/constants';
-<<<<<<< HEAD
 import { useTranslation } from 'react-i18next';
-=======
 import UserSettings from '../Settings/UserSettings';
->>>>>>> 11097ffa
 
 interface Message {
   id: number;
@@ -54,12 +51,12 @@
   const [theme, setTheme] = useState<'dark' | 'light'>('dark');
   const [hasStarted, setHasStarted] = useState(false);
   const [fontSize, setFontSize] = useState(14);
-<<<<<<< HEAD
   const [activeMenu, setActiveMenu] = useState<string | null>(null);
   const actionsMenuRef = useRef<HTMLDivElement>(null);
   const menuPositionRefs = useRef<Map<string, DOMRect>>(new Map());
   const [activeConversation, setActiveConversation] = useState<string | null>(null);
   const [activeButtonRect, setActiveButtonRect] = useState<DOMRect | null>(null);
+  const [isSettingsOpen, setIsSettingsOpen] = useState(false);
 
   // Mock conversation history data (will be replaced with API data later)
   const today = new Date().toLocaleDateString();
@@ -107,9 +104,6 @@
 
   // Group conversations
   const groupedConversations = groupConversations(conversations);
-=======
-  const [isSettingsOpen, setIsSettingsOpen] = useState(false);
->>>>>>> 11097ffa
 
   useEffect(() => {
     if (theme === 'dark') {
