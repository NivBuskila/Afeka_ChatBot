import React from 'react';
import { ChevronLeft, ChevronRight, ChevronsLeft, ChevronsRight } from 'lucide-react';
import { useTranslation } from 'react-i18next';
import { useRTL } from '../../hooks/useRTL';

interface PaginationProps {
  currentPage: number;
  totalItems: number;
  itemsPerPage: number;
  onPageChange: (page: number) => void;
  className?: string;
}

export const Pagination: React.FC<PaginationProps> = ({
  currentPage,
  totalItems,
  itemsPerPage,
  onPageChange,
  className = ''
}) => {
  const { i18n } = useTranslation();
  const { isRTL, flexRowReverse, spaceXClass } = useRTL();
  
  const totalPages = Math.ceil(totalItems / itemsPerPage);
  const startItem = (currentPage - 1) * itemsPerPage + 1;
  const endItem = Math.min(currentPage * itemsPerPage, totalItems);
  
  // If less than one page, don't show pagination
  if (totalPages <= 1) return null;
  
  const goToFirst = () => onPageChange(1);
  const goToLast = () => onPageChange(totalPages);
  const goToPrevious = () => {
    if (currentPage > 1) {
      onPageChange(currentPage - 1);
    }
  };
  const goToNext = () => {
    if (currentPage < totalPages) {
      onPageChange(currentPage + 1);
    }
  };
  const goToPage = (page: number) => {
    if (page >= 1 && page <= totalPages) {
      onPageChange(page);
    }
  };
  
  // Create visible pages array - improved algorithm for large datasets
  const getVisiblePages = () => {
    const pages = [];
    const maxVisiblePages = 7;
    
    if (totalPages <= maxVisiblePages) {
      for (let i = 1; i <= totalPages; i++) {
        pages.push(i);
      }
    } else {
      if (currentPage <= 4) {
        pages.push(1, 2, 3, 4, 5, '...', totalPages);
      } else if (currentPage >= totalPages - 3) {
        pages.push(1, '...', totalPages - 4, totalPages - 3, totalPages - 2, totalPages - 1, totalPages);
      } else {
        pages.push(1, '...', currentPage - 1, currentPage, currentPage + 1, '...', totalPages);
      }
    }
    
    return pages;
  };
  
  const visiblePages = getVisiblePages();
  
  // Format numbers with commas
  const formatNumber = (num: number): string => {
    return isRTL ? 
      num.toLocaleString('he-IL') : 
      num.toLocaleString('en-US');
  };
  
  return (
<<<<<<< HEAD
    <div className={`flex items-center justify-between ${isRTL ? 'flex-row-reverse' : ''} ${className}`}>
      {/* Current items info */}
=======
    <div className={`flex items-center justify-between ${flexRowReverse} ${className}`}>
      {/* מידע על הפריטים הנוכחיים */}
>>>>>>> 18dbdf1f
      <div className="text-sm text-gray-700 dark:text-green-400/70">
        {isRTL ? (
          <>מציג {formatNumber(startItem)}-{formatNumber(endItem)} מתוך {formatNumber(totalItems)} פריטים</>
        ) : (
          <>Showing {formatNumber(startItem)}-{formatNumber(endItem)} of {formatNumber(totalItems)} items</>
        )}
      </div>
      
<<<<<<< HEAD
      {/* Navigation buttons */}
      <div className={`flex items-center ${isRTL ? 'space-x-reverse space-x-1' : 'space-x-1'}`}>
        {/* First page button - only if more than 10 pages */}
=======
      {/* כפתורי הניווט */}
      <div className={`flex items-center ${spaceXClass('space-x-1')}`}>
        {/* כפתור עמוד ראשון - רק אם יש יותר מ-10 עמודים */}
>>>>>>> 18dbdf1f
        {totalPages > 10 && (
          <button
            onClick={goToFirst}
            disabled={currentPage === 1}
            className={`px-3 py-2 rounded-lg border transition-colors ${
              currentPage === 1
                ? 'bg-gray-100 dark:bg-gray-800 text-gray-400 dark:text-gray-600 cursor-not-allowed border-gray-200 dark:border-gray-700'
                : 'bg-white dark:bg-black/50 text-gray-700 dark:text-green-400 hover:bg-gray-50 dark:hover:bg-green-500/10 border-gray-300 dark:border-green-500/30'
            }`}
            title={isRTL ? 'עמוד ראשון' : 'First page'}
          >
            {isRTL ? <ChevronsRight className="w-4 h-4" /> : <ChevronsLeft className="w-4 h-4" />}
          </button>
        )}
        
        {/* Previous page button */}
        <button
          onClick={goToPrevious}
          disabled={currentPage === 1}
          className={`px-3 py-2 rounded-lg border transition-colors ${
            currentPage === 1
              ? 'bg-gray-100 dark:bg-gray-800 text-gray-400 dark:text-gray-600 cursor-not-allowed border-gray-200 dark:border-gray-700'
              : 'bg-white dark:bg-black/50 text-gray-700 dark:text-green-400 hover:bg-gray-50 dark:hover:bg-green-500/10 border-gray-300 dark:border-green-500/30'
          }`}
          title={isRTL ? 'עמוד קודם' : 'Previous page'}
        >
          {isRTL ? <ChevronRight className="w-4 h-4" /> : <ChevronLeft className="w-4 h-4" />}
        </button>
        
        {/* Page numbers */}
        {visiblePages.map((page, index) => (
          page === '...' ? (
            <span
              key={`ellipsis-${index}`}
              className="px-3 py-2 text-gray-500 dark:text-green-400/50"
              aria-label={isRTL ? 'עמודים נוספים' : 'More pages'}
            >
              ...
            </span>
          ) : (
            <button
              key={page}
              onClick={() => goToPage(page as number)}
              className={`px-3 py-2 rounded-lg border transition-colors min-w-[2.5rem] ${
                page === currentPage
                  ? 'bg-green-500/20 text-green-600 dark:text-green-400 border-green-500/30 font-medium'
                  : 'bg-white dark:bg-black/50 text-gray-700 dark:text-green-400 hover:bg-gray-50 dark:hover:bg-green-500/10 border-gray-300 dark:border-green-500/30'
              }`}
              aria-label={isRTL ? `עבור לעמוד ${page}` : `Go to page ${page}`}
            >
              {formatNumber(page as number)}
            </button>
          )
        ))}
        
        {/* Next page button */}
        <button
          onClick={goToNext}
          disabled={currentPage === totalPages}
          className={`px-3 py-2 rounded-lg border transition-colors ${
            currentPage === totalPages
              ? 'bg-gray-100 dark:bg-gray-800 text-gray-400 dark:text-gray-600 cursor-not-allowed border-gray-200 dark:border-gray-700'
              : 'bg-white dark:bg-black/50 text-gray-700 dark:text-green-400 hover:bg-gray-50 dark:hover:bg-green-500/10 border-gray-300 dark:border-green-500/30'
          }`}
          title={isRTL ? 'עמוד הבא' : 'Next page'}
        >
          {isRTL ? <ChevronLeft className="w-4 h-4" /> : <ChevronRight className="w-4 h-4" />}
        </button>
        
        {/* Last page button - only if more than 10 pages */}
        {totalPages > 10 && (
          <button
            onClick={goToLast}
            disabled={currentPage === totalPages}
            className={`px-3 py-2 rounded-lg border transition-colors ${
              currentPage === totalPages
                ? 'bg-gray-100 dark:bg-gray-800 text-gray-400 dark:text-gray-600 cursor-not-allowed border-gray-200 dark:border-gray-700'
                : 'bg-white dark:bg-black/50 text-gray-700 dark:text-green-400 hover:bg-gray-50 dark:hover:bg-green-500/10 border-gray-300 dark:border-green-500/30'
            }`}
            title={isRTL ? 'עמוד אחרון' : 'Last page'}
          >
            {isRTL ? <ChevronsLeft className="w-4 h-4" /> : <ChevronsRight className="w-4 h-4" />}
          </button>
        )}
      </div>
    </div>
  );
};

// Pagination management hook - optimized for large datasets
export const usePagination = (totalItems: number, itemsPerPage: number = 10) => {
  const [currentPage, setCurrentPage] = React.useState(1);
  
  // Calculate items for current page
  const startIndex = (currentPage - 1) * itemsPerPage;
  const endIndex = startIndex + itemsPerPage;
  const totalPages = Math.ceil(totalItems / itemsPerPage);
  
  // Get paginated items - optimized for large datasets
  const getPaginatedItems = React.useCallback((items: any[]) => {
    return items.slice(startIndex, endIndex);
  }, [startIndex, endIndex]);
  
  // Reset to first page when total items change
  React.useEffect(() => {
    if (currentPage > totalPages && totalPages > 0) {
      setCurrentPage(1);
    }
  }, [totalItems, itemsPerPage, currentPage, totalPages]);
  
  // Navigation helper functions
  const goToFirst = React.useCallback(() => setCurrentPage(1), []);
  const goToLast = React.useCallback(() => setCurrentPage(totalPages), [totalPages]);
  const goToNext = React.useCallback(() => {
    if (currentPage < totalPages) {
      setCurrentPage(prev => prev + 1);
    }
  }, [currentPage, totalPages]);
  const goToPrevious = React.useCallback(() => {
    if (currentPage > 1) {
      setCurrentPage(prev => prev - 1);
    }
  }, [currentPage]);
  
  return {
    currentPage,
    setCurrentPage,
    getPaginatedItems,
    totalPages,
    startIndex,
    endIndex,
    // Helper functions
    goToFirst,
    goToLast,
    goToNext,
    goToPrevious,
    // Additional useful info
    hasNextPage: currentPage < totalPages,
    hasPreviousPage: currentPage > 1,
    isFirstPage: currentPage === 1,
    isLastPage: currentPage === totalPages
  };
}; <|MERGE_RESOLUTION|>--- conflicted
+++ resolved
@@ -78,13 +78,8 @@
   };
   
   return (
-<<<<<<< HEAD
-    <div className={`flex items-center justify-between ${isRTL ? 'flex-row-reverse' : ''} ${className}`}>
+    <div className={`flex items-center justify-between ${flexRowReverse} ${className}`}>
       {/* Current items info */}
-=======
-    <div className={`flex items-center justify-between ${flexRowReverse} ${className}`}>
-      {/* מידע על הפריטים הנוכחיים */}
->>>>>>> 18dbdf1f
       <div className="text-sm text-gray-700 dark:text-green-400/70">
         {isRTL ? (
           <>מציג {formatNumber(startItem)}-{formatNumber(endItem)} מתוך {formatNumber(totalItems)} פריטים</>
@@ -93,15 +88,9 @@
         )}
       </div>
       
-<<<<<<< HEAD
       {/* Navigation buttons */}
-      <div className={`flex items-center ${isRTL ? 'space-x-reverse space-x-1' : 'space-x-1'}`}>
+      <div className={`flex items-center ${spaceXClass('space-x-1')}`}>
         {/* First page button - only if more than 10 pages */}
-=======
-      {/* כפתורי הניווט */}
-      <div className={`flex items-center ${spaceXClass('space-x-1')}`}>
-        {/* כפתור עמוד ראשון - רק אם יש יותר מ-10 עמודים */}
->>>>>>> 18dbdf1f
         {totalPages > 10 && (
           <button
             onClick={goToFirst}
